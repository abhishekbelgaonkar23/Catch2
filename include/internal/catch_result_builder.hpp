/*
 *  Created by Phil on 28/5/2014.
 *  Copyright 2014 Two Blue Cubes Ltd. All rights reserved.
 *
 *  Distributed under the Boost Software License, Version 1.0. (See accompanying
 *  file LICENSE_1_0.txt or copy at http://www.boost.org/LICENSE_1_0.txt)
 */
#ifndef TWOBLUECUBES_CATCH_RESULT_BUILDER_HPP_INCLUDED
#define TWOBLUECUBES_CATCH_RESULT_BUILDER_HPP_INCLUDED

#include "catch_result_builder.h"
#include "catch_context.h"
#include "catch_interfaces_config.h"
#include "catch_interfaces_runner.h"
#include "catch_interfaces_capture.h"
#include "catch_interfaces_registry_hub.h"
#include "catch_wildcard_pattern.hpp"

namespace Catch {

    ResultBuilder::ResultBuilder(   char const* macroName,
                                    SourceLineInfo const& lineInfo,
                                    char const* capturedExpression,
                                    ResultDisposition::Flags resultDisposition,
                                    char const* secondArg )
<<<<<<< HEAD
    :   m_assertionInfo( macroName, lineInfo, capturedExpressionWithSecondArgument( capturedExpression, secondArg ), resultDisposition )
    {}
=======
    :   m_assertionInfo( macroName, lineInfo, capturedExpression, resultDisposition, secondArg ),
        m_shouldDebugBreak( false ),
        m_shouldThrow( false ),
        m_guardException( false )
    {
        m_stream().oss.str("");
    }
>>>>>>> 8a14af70

    ResultBuilder::~ResultBuilder() {
#if defined(CATCH_CONFIG_FAST_COMPILE)
        if ( m_guardException ) {
            m_stream().oss << "Exception translation was disabled by CATCH_CONFIG_FAST_COMPILE";
            captureResult( ResultWas::ThrewException );
            getCurrentContext().getResultCapture()->exceptionEarlyReported();
        }
#endif
    }

    ResultBuilder& ResultBuilder::setResultType( ResultWas::OfType result ) {
        m_data.resultType = result;
        return *this;
    }
    ResultBuilder& ResultBuilder::setResultType( bool result ) {
        m_data.resultType = result ? ResultWas::Ok : ResultWas::ExpressionFailed;
        return *this;
    }

    void ResultBuilder::endExpression( DecomposedExpression const& expr ) {
        AssertionResult result = build( expr );
        handleResult( result );
    }

    void ResultBuilder::useActiveException( ResultDisposition::Flags resultDisposition ) {
        m_assertionInfo.resultDisposition = resultDisposition;
        m_stream().oss << Catch::translateActiveException();
        captureResult( ResultWas::ThrewException );
    }

    void ResultBuilder::captureResult( ResultWas::OfType resultType ) {
        setResultType( resultType );
        captureExpression();
    }

    void ResultBuilder::captureExpectedException( std::string const& expectedMessage ) {
        if( expectedMessage.empty() )
            captureExpectedException( Matchers::Impl::MatchAllOf<std::string>() );
        else
            captureExpectedException( Matchers::Equals( expectedMessage ) );
    }


    void ResultBuilder::captureExpectedException( Matchers::Impl::MatcherBase<std::string> const& matcher ) {

        assert( !isFalseTest( m_assertionInfo.resultDisposition ) );
        AssertionResultData data = m_data;
        data.resultType = ResultWas::Ok;
        data.reconstructedExpression = capturedExpressionWithSecondArgument(m_assertionInfo.capturedExpression, m_assertionInfo.secondArg);

        std::string actualMessage = Catch::translateActiveException();
        if( !matcher.match( actualMessage ) ) {
            data.resultType = ResultWas::ExpressionFailed;
            data.reconstructedExpression = actualMessage;
        }
        AssertionResult result( m_assertionInfo, data );
        handleResult( result );
    }

    void ResultBuilder::captureExpression() {
        AssertionResult result = build();
        handleResult( result );
    }

    void ResultBuilder::handleResult( AssertionResult const& result )
    {
        getResultCapture().assertionEnded( result );

        if( !result.isOk() ) {
            if( getCurrentContext().getConfig()->shouldDebugBreak() )
                m_shouldDebugBreak = true;
            if( getCurrentContext().getRunner()->aborting() || (m_assertionInfo.resultDisposition & ResultDisposition::Normal) )
                m_shouldThrow = true;
        }
    }

    void ResultBuilder::react() {
#if defined(CATCH_CONFIG_FAST_COMPILE)
        if (m_shouldDebugBreak) {
            ///////////////////////////////////////////////////////////////////
            // To inspect the state during test, you need to go one level up the callstack
            // To go back to the test and change execution, jump over the throw statement
            ///////////////////////////////////////////////////////////////////
            CATCH_BREAK_INTO_DEBUGGER();
        }
#endif
        if( m_shouldThrow )
            throw Catch::TestFailureException();
    }

    bool ResultBuilder::shouldDebugBreak() const { return m_shouldDebugBreak; }
    bool ResultBuilder::allowThrows() const { return getCurrentContext().getConfig()->allowThrows(); }

    AssertionResult ResultBuilder::build() const
    {
        return build( *this );
    }

    // CAVEAT: The returned AssertionResult stores a pointer to the argument expr,
    //         a temporary DecomposedExpression, which in turn holds references to
    //         operands, possibly temporary as well.
    //         It should immediately be passed to handleResult; if the expression
    //         needs to be reported, its string expansion must be composed before
    //         the temporaries are destroyed.
    AssertionResult ResultBuilder::build( DecomposedExpression const& expr ) const
    {
        assert( m_data.resultType != ResultWas::Unknown );
        AssertionResultData data = m_data;

        // Flip bool results if FalseTest flag is set
        if( isFalseTest( m_assertionInfo.resultDisposition ) ) {
            data.negate( expr.isBinaryExpression() );
        }

        data.message = m_stream().oss.str();
        data.decomposedExpression = &expr; // for lazy reconstruction
        return AssertionResult( m_assertionInfo, data );
    }

    void ResultBuilder::reconstructExpression( std::string& dest ) const {
        dest = capturedExpressionWithSecondArgument(m_assertionInfo.capturedExpression, m_assertionInfo.secondArg);
    }

    void ResultBuilder::setExceptionGuard() {
        m_guardException = true;
    }
    void ResultBuilder::unsetExceptionGuard() {
        m_guardException = false;
    }

} // end namespace Catch

#endif // TWOBLUECUBES_CATCH_RESULT_BUILDER_HPP_INCLUDED<|MERGE_RESOLUTION|>--- conflicted
+++ resolved
@@ -23,18 +23,10 @@
                                     char const* capturedExpression,
                                     ResultDisposition::Flags resultDisposition,
                                     char const* secondArg )
-<<<<<<< HEAD
-    :   m_assertionInfo( macroName, lineInfo, capturedExpressionWithSecondArgument( capturedExpression, secondArg ), resultDisposition )
-    {}
-=======
-    :   m_assertionInfo( macroName, lineInfo, capturedExpression, resultDisposition, secondArg ),
-        m_shouldDebugBreak( false ),
-        m_shouldThrow( false ),
-        m_guardException( false )
+    :   m_assertionInfo( macroName, lineInfo, capturedExpression, resultDisposition, secondArg )
     {
         m_stream().oss.str("");
     }
->>>>>>> 8a14af70
 
     ResultBuilder::~ResultBuilder() {
 #if defined(CATCH_CONFIG_FAST_COMPILE)

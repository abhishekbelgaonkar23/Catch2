--- conflicted
+++ resolved
@@ -122,11 +122,7 @@
                     break;
             }        
         }
-<<<<<<< HEAD
-        
-=======
 
->>>>>>> a76d93ad
     private:
         Expected::Result m_expectedResult;
         std::size_t m_groupIndex;
